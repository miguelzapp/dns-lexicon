--- conflicted
+++ resolved
@@ -82,12 +82,11 @@
 """
 class IntegrationTests(object):
 
-<<<<<<< HEAD
     def __init__(self):
         self.Provider = BaseProvider
         self.domain = None
         self.provider_name = None
-=======
+
     ###########################################################################
     # Provider module shape
     ###########################################################################
@@ -105,7 +104,6 @@
         assert callable(module.Provider)
         if self.provider_name != 'auto':
             assert isinstance(module.NAMESERVER_DOMAINS, list)
->>>>>>> 1ac3219b
 
     ###########################################################################
     # Provider.authenticate()
